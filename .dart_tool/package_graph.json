{
  "roots": [
    "gemini_dart"
  ],
  "packages": [
    {
      "name": "gemini_dart",
<<<<<<< HEAD
      "version": "0.1.4",
=======
      "version": "0.1.3",
>>>>>>> 491bd546
      "dependencies": [
        "http",
        "http_parser",
        "meta",
        "path"
      ],
      "devDependencies": [
        "build_runner",
        "lints",
        "mockito",
        "test"
      ]
    },
    {
      "name": "test",
      "version": "1.26.2",
      "dependencies": [
        "analyzer",
        "async",
        "boolean_selector",
        "collection",
        "coverage",
        "http_multi_server",
        "io",
        "js",
        "matcher",
        "node_preamble",
        "package_config",
        "path",
        "pool",
        "shelf",
        "shelf_packages_handler",
        "shelf_static",
        "shelf_web_socket",
        "source_span",
        "stack_trace",
        "stream_channel",
        "test_api",
        "test_core",
        "typed_data",
        "web_socket_channel",
        "webkit_inspection_protocol",
        "yaml"
      ]
    },
    {
      "name": "mockito",
      "version": "5.5.0",
      "dependencies": [
        "analyzer",
        "build",
        "code_builder",
        "collection",
        "dart_style",
        "matcher",
        "meta",
        "path",
        "source_gen",
        "test_api"
      ]
    },
    {
      "name": "lints",
      "version": "3.0.0",
      "dependencies": []
    },
    {
      "name": "build_runner",
      "version": "2.7.1",
      "dependencies": [
        "args",
        "async",
        "build",
        "build_config",
        "build_daemon",
        "build_runner_core",
        "built_collection",
        "code_builder",
        "crypto",
        "dart_style",
        "frontend_server_client",
        "glob",
        "graphs",
        "http_multi_server",
        "io",
        "logging",
        "meta",
        "mime",
        "path",
        "pub_semver",
        "shelf",
        "shelf_web_socket",
        "stack_trace",
        "stream_transform",
        "watcher",
        "web_socket_channel",
        "yaml"
      ]
    },
    {
      "name": "path",
      "version": "1.9.1",
      "dependencies": []
    },
    {
      "name": "meta",
      "version": "1.16.0",
      "dependencies": []
    },
    {
      "name": "http_parser",
      "version": "4.1.2",
      "dependencies": [
        "collection",
        "source_span",
        "string_scanner",
        "typed_data"
      ]
    },
    {
      "name": "http",
      "version": "1.5.0",
      "dependencies": [
        "async",
        "http_parser",
        "meta",
        "web"
      ]
    },
    {
      "name": "yaml",
      "version": "3.1.3",
      "dependencies": [
        "collection",
        "source_span",
        "string_scanner"
      ]
    },
    {
      "name": "webkit_inspection_protocol",
      "version": "1.2.1",
      "dependencies": [
        "logging"
      ]
    },
    {
      "name": "web_socket_channel",
      "version": "3.0.3",
      "dependencies": [
        "async",
        "crypto",
        "stream_channel",
        "web",
        "web_socket"
      ]
    },
    {
      "name": "typed_data",
      "version": "1.4.0",
      "dependencies": [
        "collection"
      ]
    },
    {
      "name": "test_core",
      "version": "0.6.11",
      "dependencies": [
        "analyzer",
        "args",
        "async",
        "boolean_selector",
        "collection",
        "coverage",
        "frontend_server_client",
        "glob",
        "io",
        "meta",
        "package_config",
        "path",
        "pool",
        "source_map_stack_trace",
        "source_maps",
        "source_span",
        "stack_trace",
        "stream_channel",
        "test_api",
        "vm_service",
        "yaml"
      ]
    },
    {
      "name": "test_api",
      "version": "0.7.6",
      "dependencies": [
        "async",
        "boolean_selector",
        "collection",
        "meta",
        "source_span",
        "stack_trace",
        "stream_channel",
        "string_scanner",
        "term_glyph"
      ]
    },
    {
      "name": "stream_channel",
      "version": "2.1.4",
      "dependencies": [
        "async"
      ]
    },
    {
      "name": "stack_trace",
      "version": "1.12.1",
      "dependencies": [
        "path"
      ]
    },
    {
      "name": "source_span",
      "version": "1.10.1",
      "dependencies": [
        "collection",
        "path",
        "term_glyph"
      ]
    },
    {
      "name": "shelf_web_socket",
      "version": "3.0.0",
      "dependencies": [
        "shelf",
        "stream_channel",
        "web_socket_channel"
      ]
    },
    {
      "name": "shelf_static",
      "version": "1.1.3",
      "dependencies": [
        "convert",
        "http_parser",
        "mime",
        "path",
        "shelf"
      ]
    },
    {
      "name": "shelf_packages_handler",
      "version": "3.0.2",
      "dependencies": [
        "path",
        "shelf",
        "shelf_static"
      ]
    },
    {
      "name": "shelf",
      "version": "1.4.2",
      "dependencies": [
        "async",
        "collection",
        "http_parser",
        "path",
        "stack_trace",
        "stream_channel"
      ]
    },
    {
      "name": "pool",
      "version": "1.5.2",
      "dependencies": [
        "async",
        "stack_trace"
      ]
    },
    {
      "name": "package_config",
      "version": "2.2.0",
      "dependencies": [
        "path"
      ]
    },
    {
      "name": "node_preamble",
      "version": "2.0.2",
      "dependencies": []
    },
    {
      "name": "matcher",
      "version": "0.12.17",
      "dependencies": [
        "async",
        "meta",
        "stack_trace",
        "term_glyph",
        "test_api"
      ]
    },
    {
      "name": "js",
      "version": "0.7.2",
      "dependencies": []
    },
    {
      "name": "io",
      "version": "1.0.5",
      "dependencies": [
        "meta",
        "path",
        "string_scanner"
      ]
    },
    {
      "name": "http_multi_server",
      "version": "3.2.2",
      "dependencies": [
        "async"
      ]
    },
    {
      "name": "coverage",
      "version": "1.15.0",
      "dependencies": [
        "args",
        "cli_config",
        "glob",
        "logging",
        "meta",
        "package_config",
        "path",
        "source_maps",
        "stack_trace",
        "vm_service",
        "yaml"
      ]
    },
    {
      "name": "collection",
      "version": "1.19.1",
      "dependencies": []
    },
    {
      "name": "boolean_selector",
      "version": "2.1.2",
      "dependencies": [
        "source_span",
        "string_scanner"
      ]
    },
    {
      "name": "async",
      "version": "2.13.0",
      "dependencies": [
        "collection",
        "meta"
      ]
    },
    {
      "name": "analyzer",
      "version": "7.7.1",
      "dependencies": [
        "_fe_analyzer_shared",
        "collection",
        "convert",
        "crypto",
        "glob",
        "meta",
        "package_config",
        "path",
        "pub_semver",
        "source_span",
        "watcher",
        "yaml"
      ]
    },
    {
      "name": "source_gen",
      "version": "3.1.0",
      "dependencies": [
        "analyzer",
        "async",
        "build",
        "dart_style",
        "glob",
        "path",
        "pub_semver",
        "source_span",
        "yaml"
      ]
    },
    {
      "name": "dart_style",
      "version": "3.1.1",
      "dependencies": [
        "analyzer",
        "args",
        "collection",
        "package_config",
        "path",
        "pub_semver",
        "source_span",
        "yaml"
      ]
    },
    {
      "name": "code_builder",
      "version": "4.11.0",
      "dependencies": [
        "built_collection",
        "built_value",
        "collection",
        "matcher",
        "meta"
      ]
    },
    {
      "name": "build",
      "version": "3.1.0",
      "dependencies": [
        "analyzer",
        "async",
        "build_runner_core",
        "convert",
        "crypto",
        "glob",
        "logging",
        "package_config",
        "path"
      ]
    },
    {
      "name": "watcher",
      "version": "1.1.3",
      "dependencies": [
        "async",
        "path"
      ]
    },
    {
      "name": "stream_transform",
      "version": "2.1.1",
      "dependencies": []
    },
    {
      "name": "pub_semver",
      "version": "2.2.0",
      "dependencies": [
        "collection"
      ]
    },
    {
      "name": "mime",
      "version": "2.0.0",
      "dependencies": []
    },
    {
      "name": "logging",
      "version": "1.3.0",
      "dependencies": []
    },
    {
      "name": "graphs",
      "version": "2.3.2",
      "dependencies": [
        "collection"
      ]
    },
    {
      "name": "glob",
      "version": "2.1.3",
      "dependencies": [
        "async",
        "collection",
        "file",
        "path",
        "string_scanner"
      ]
    },
    {
      "name": "frontend_server_client",
      "version": "4.0.0",
      "dependencies": [
        "async",
        "path"
      ]
    },
    {
      "name": "crypto",
      "version": "3.0.6",
      "dependencies": [
        "typed_data"
      ]
    },
    {
      "name": "built_collection",
      "version": "5.1.1",
      "dependencies": []
    },
    {
      "name": "build_runner_core",
      "version": "9.3.1",
      "dependencies": [
        "analyzer",
        "async",
        "build",
        "build_config",
        "build_resolvers",
        "build_runner",
        "built_collection",
        "built_value",
        "collection",
        "convert",
        "crypto",
        "glob",
        "graphs",
        "json_annotation",
        "logging",
        "meta",
        "package_config",
        "path",
        "pool",
        "timing",
        "watcher",
        "yaml"
      ]
    },
    {
      "name": "build_daemon",
      "version": "4.0.4",
      "dependencies": [
        "built_collection",
        "built_value",
        "crypto",
        "http_multi_server",
        "logging",
        "path",
        "pool",
        "shelf",
        "shelf_web_socket",
        "stream_transform",
        "watcher",
        "web_socket_channel"
      ]
    },
    {
      "name": "build_config",
      "version": "1.2.0",
      "dependencies": [
        "checked_yaml",
        "json_annotation",
        "path",
        "pubspec_parse"
      ]
    },
    {
      "name": "args",
      "version": "2.7.0",
      "dependencies": []
    },
    {
      "name": "string_scanner",
      "version": "1.4.1",
      "dependencies": [
        "source_span"
      ]
    },
    {
      "name": "web",
      "version": "1.1.1",
      "dependencies": []
    },
    {
      "name": "web_socket",
      "version": "1.0.1",
      "dependencies": [
        "web"
      ]
    },
    {
      "name": "vm_service",
      "version": "15.0.2",
      "dependencies": []
    },
    {
      "name": "source_maps",
      "version": "0.10.13",
      "dependencies": [
        "source_span"
      ]
    },
    {
      "name": "source_map_stack_trace",
      "version": "2.1.2",
      "dependencies": [
        "path",
        "source_maps",
        "stack_trace"
      ]
    },
    {
      "name": "term_glyph",
      "version": "1.2.2",
      "dependencies": []
    },
    {
      "name": "convert",
      "version": "3.1.2",
      "dependencies": [
        "typed_data"
      ]
    },
    {
      "name": "cli_config",
      "version": "0.2.0",
      "dependencies": [
        "args",
        "yaml"
      ]
    },
    {
      "name": "_fe_analyzer_shared",
      "version": "85.0.0",
      "dependencies": [
        "meta"
      ]
    },
    {
      "name": "built_value",
      "version": "8.12.0",
      "dependencies": [
        "built_collection",
        "collection",
        "fixnum",
        "meta"
      ]
    },
    {
      "name": "file",
      "version": "7.0.1",
      "dependencies": [
        "meta",
        "path"
      ]
    },
    {
      "name": "timing",
      "version": "1.0.2",
      "dependencies": [
        "json_annotation"
      ]
    },
    {
      "name": "json_annotation",
      "version": "4.9.0",
      "dependencies": [
        "meta"
      ]
    },
    {
      "name": "build_resolvers",
      "version": "3.0.3",
      "dependencies": [
        "analyzer",
        "async",
        "build",
        "build_runner_core",
        "collection",
        "package_config",
        "path",
        "pool",
        "pub_semver"
      ]
    },
    {
      "name": "pubspec_parse",
      "version": "1.5.0",
      "dependencies": [
        "checked_yaml",
        "collection",
        "json_annotation",
        "pub_semver",
        "yaml"
      ]
    },
    {
      "name": "checked_yaml",
      "version": "2.0.4",
      "dependencies": [
        "json_annotation",
        "source_span",
        "yaml"
      ]
    },
    {
      "name": "fixnum",
      "version": "1.1.1",
      "dependencies": []
    }
  ],
  "configVersion": 1
}<|MERGE_RESOLUTION|>--- conflicted
+++ resolved
@@ -1,27 +1,11 @@
 {
-  "roots": [
-    "gemini_dart"
-  ],
+  "roots": ["gemini_dart"],
   "packages": [
     {
       "name": "gemini_dart",
-<<<<<<< HEAD
       "version": "0.1.4",
-=======
-      "version": "0.1.3",
->>>>>>> 491bd546
-      "dependencies": [
-        "http",
-        "http_parser",
-        "meta",
-        "path"
-      ],
-      "devDependencies": [
-        "build_runner",
-        "lints",
-        "mockito",
-        "test"
-      ]
+      "dependencies": ["http", "http_parser", "meta", "path"],
+      "devDependencies": ["build_runner", "lints", "mockito", "test"]
     },
     {
       "name": "test",
@@ -132,46 +116,27 @@
     {
       "name": "http",
       "version": "1.5.0",
-      "dependencies": [
-        "async",
-        "http_parser",
-        "meta",
-        "web"
-      ]
+      "dependencies": ["async", "http_parser", "meta", "web"]
     },
     {
       "name": "yaml",
       "version": "3.1.3",
-      "dependencies": [
-        "collection",
-        "source_span",
-        "string_scanner"
-      ]
+      "dependencies": ["collection", "source_span", "string_scanner"]
     },
     {
       "name": "webkit_inspection_protocol",
       "version": "1.2.1",
-      "dependencies": [
-        "logging"
-      ]
+      "dependencies": ["logging"]
     },
     {
       "name": "web_socket_channel",
       "version": "3.0.3",
-      "dependencies": [
-        "async",
-        "crypto",
-        "stream_channel",
-        "web",
-        "web_socket"
-      ]
+      "dependencies": ["async", "crypto", "stream_channel", "web", "web_socket"]
     },
     {
       "name": "typed_data",
       "version": "1.4.0",
-      "dependencies": [
-        "collection"
-      ]
+      "dependencies": ["collection"]
     },
     {
       "name": "test_core",
@@ -218,54 +183,32 @@
     {
       "name": "stream_channel",
       "version": "2.1.4",
-      "dependencies": [
-        "async"
-      ]
+      "dependencies": ["async"]
     },
     {
       "name": "stack_trace",
       "version": "1.12.1",
-      "dependencies": [
-        "path"
-      ]
+      "dependencies": ["path"]
     },
     {
       "name": "source_span",
       "version": "1.10.1",
-      "dependencies": [
-        "collection",
-        "path",
-        "term_glyph"
-      ]
+      "dependencies": ["collection", "path", "term_glyph"]
     },
     {
       "name": "shelf_web_socket",
       "version": "3.0.0",
-      "dependencies": [
-        "shelf",
-        "stream_channel",
-        "web_socket_channel"
-      ]
+      "dependencies": ["shelf", "stream_channel", "web_socket_channel"]
     },
     {
       "name": "shelf_static",
       "version": "1.1.3",
-      "dependencies": [
-        "convert",
-        "http_parser",
-        "mime",
-        "path",
-        "shelf"
-      ]
+      "dependencies": ["convert", "http_parser", "mime", "path", "shelf"]
     },
     {
       "name": "shelf_packages_handler",
       "version": "3.0.2",
-      "dependencies": [
-        "path",
-        "shelf",
-        "shelf_static"
-      ]
+      "dependencies": ["path", "shelf", "shelf_static"]
     },
     {
       "name": "shelf",
@@ -282,17 +225,12 @@
     {
       "name": "pool",
       "version": "1.5.2",
-      "dependencies": [
-        "async",
-        "stack_trace"
-      ]
+      "dependencies": ["async", "stack_trace"]
     },
     {
       "name": "package_config",
       "version": "2.2.0",
-      "dependencies": [
-        "path"
-      ]
+      "dependencies": ["path"]
     },
     {
       "name": "node_preamble",
@@ -302,13 +240,7 @@
     {
       "name": "matcher",
       "version": "0.12.17",
-      "dependencies": [
-        "async",
-        "meta",
-        "stack_trace",
-        "term_glyph",
-        "test_api"
-      ]
+      "dependencies": ["async", "meta", "stack_trace", "term_glyph", "test_api"]
     },
     {
       "name": "js",
@@ -318,18 +250,12 @@
     {
       "name": "io",
       "version": "1.0.5",
-      "dependencies": [
-        "meta",
-        "path",
-        "string_scanner"
-      ]
+      "dependencies": ["meta", "path", "string_scanner"]
     },
     {
       "name": "http_multi_server",
       "version": "3.2.2",
-      "dependencies": [
-        "async"
-      ]
+      "dependencies": ["async"]
     },
     {
       "name": "coverage",
@@ -356,18 +282,12 @@
     {
       "name": "boolean_selector",
       "version": "2.1.2",
-      "dependencies": [
-        "source_span",
-        "string_scanner"
-      ]
+      "dependencies": ["source_span", "string_scanner"]
     },
     {
       "name": "async",
       "version": "2.13.0",
-      "dependencies": [
-        "collection",
-        "meta"
-      ]
+      "dependencies": ["collection", "meta"]
     },
     {
       "name": "analyzer",
@@ -445,10 +365,7 @@
     {
       "name": "watcher",
       "version": "1.1.3",
-      "dependencies": [
-        "async",
-        "path"
-      ]
+      "dependencies": ["async", "path"]
     },
     {
       "name": "stream_transform",
@@ -458,9 +375,7 @@
     {
       "name": "pub_semver",
       "version": "2.2.0",
-      "dependencies": [
-        "collection"
-      ]
+      "dependencies": ["collection"]
     },
     {
       "name": "mime",
@@ -475,35 +390,22 @@
     {
       "name": "graphs",
       "version": "2.3.2",
-      "dependencies": [
-        "collection"
-      ]
+      "dependencies": ["collection"]
     },
     {
       "name": "glob",
       "version": "2.1.3",
-      "dependencies": [
-        "async",
-        "collection",
-        "file",
-        "path",
-        "string_scanner"
-      ]
+      "dependencies": ["async", "collection", "file", "path", "string_scanner"]
     },
     {
       "name": "frontend_server_client",
       "version": "4.0.0",
-      "dependencies": [
-        "async",
-        "path"
-      ]
+      "dependencies": ["async", "path"]
     },
     {
       "name": "crypto",
       "version": "3.0.6",
-      "dependencies": [
-        "typed_data"
-      ]
+      "dependencies": ["typed_data"]
     },
     {
       "name": "built_collection",
@@ -574,9 +476,7 @@
     {
       "name": "string_scanner",
       "version": "1.4.1",
-      "dependencies": [
-        "source_span"
-      ]
+      "dependencies": ["source_span"]
     },
     {
       "name": "web",
@@ -586,9 +486,7 @@
     {
       "name": "web_socket",
       "version": "1.0.1",
-      "dependencies": [
-        "web"
-      ]
+      "dependencies": ["web"]
     },
     {
       "name": "vm_service",
@@ -598,18 +496,12 @@
     {
       "name": "source_maps",
       "version": "0.10.13",
-      "dependencies": [
-        "source_span"
-      ]
+      "dependencies": ["source_span"]
     },
     {
       "name": "source_map_stack_trace",
       "version": "2.1.2",
-      "dependencies": [
-        "path",
-        "source_maps",
-        "stack_trace"
-      ]
+      "dependencies": ["path", "source_maps", "stack_trace"]
     },
     {
       "name": "term_glyph",
@@ -619,56 +511,37 @@
     {
       "name": "convert",
       "version": "3.1.2",
-      "dependencies": [
-        "typed_data"
-      ]
+      "dependencies": ["typed_data"]
     },
     {
       "name": "cli_config",
       "version": "0.2.0",
-      "dependencies": [
-        "args",
-        "yaml"
-      ]
+      "dependencies": ["args", "yaml"]
     },
     {
       "name": "_fe_analyzer_shared",
       "version": "85.0.0",
-      "dependencies": [
-        "meta"
-      ]
+      "dependencies": ["meta"]
     },
     {
       "name": "built_value",
       "version": "8.12.0",
-      "dependencies": [
-        "built_collection",
-        "collection",
-        "fixnum",
-        "meta"
-      ]
+      "dependencies": ["built_collection", "collection", "fixnum", "meta"]
     },
     {
       "name": "file",
       "version": "7.0.1",
-      "dependencies": [
-        "meta",
-        "path"
-      ]
+      "dependencies": ["meta", "path"]
     },
     {
       "name": "timing",
       "version": "1.0.2",
-      "dependencies": [
-        "json_annotation"
-      ]
+      "dependencies": ["json_annotation"]
     },
     {
       "name": "json_annotation",
       "version": "4.9.0",
-      "dependencies": [
-        "meta"
-      ]
+      "dependencies": ["meta"]
     },
     {
       "name": "build_resolvers",
@@ -699,11 +572,7 @@
     {
       "name": "checked_yaml",
       "version": "2.0.4",
-      "dependencies": [
-        "json_annotation",
-        "source_span",
-        "yaml"
-      ]
+      "dependencies": ["json_annotation", "source_span", "yaml"]
     },
     {
       "name": "fixnum",
